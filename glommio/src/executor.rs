--- conflicted
+++ resolved
@@ -1655,15 +1655,12 @@
     use futures::join;
     use std::{
         cell::Cell,
-<<<<<<< HEAD
         sync::{
             atomic::{AtomicUsize, Ordering},
             Arc,
+            Mutex,
         },
-=======
-        sync::{Arc, Mutex},
         task::Waker,
->>>>>>> a63eaa31
     };
 
     #[test]
@@ -2255,25 +2252,6 @@
         LocalExecutor::default().run(async { panic!("Message!") });
     }
 
-<<<<<<< HEAD
-    #[test]
-    fn executor_pool_builder() {
-        let count = Arc::new(AtomicUsize::new(0));
-        let handles = LocalExecutorPoolBuilder::new(4).on_all_shards({
-            let count = Arc::clone(&count);
-            || async move {
-                count.fetch_add(1, Ordering::Relaxed);
-            }
-        });
-
-        assert_eq!(4, handles.handles().len());
-        handles.handles().iter().for_each(|hndl| {
-            assert!(hndl.is_ok());
-        });
-
-        handles.join_all();
-        assert_eq!(4, count.load(Ordering::Relaxed));
-=======
     struct TestFuture {
         w: Arc<Mutex<Option<Waker>>>,
     }
@@ -2441,6 +2419,24 @@
             .unwrap();
 
         ex2.join().unwrap();
->>>>>>> a63eaa31
+    }
+
+    #[test]
+    fn executor_pool_builder() {
+        let count = Arc::new(AtomicUsize::new(0));
+        let handles = LocalExecutorPoolBuilder::new(4).on_all_shards({
+            let count = Arc::clone(&count);
+            || async move {
+                count.fetch_add(1, Ordering::Relaxed);
+            }
+        });
+
+        assert_eq!(4, handles.handles().len());
+        handles.handles().iter().for_each(|hndl| {
+            assert!(hndl.is_ok());
+        });
+
+        handles.join_all();
+        assert_eq!(4, count.load(Ordering::Relaxed));
     }
 }