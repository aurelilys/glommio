--- conflicted
+++ resolved
@@ -236,7 +236,6 @@
                 state | SCHEDULED
             };
 
-<<<<<<< HEAD
             // Mark the task as scheduled.
             (*(raw.header as *mut Header)).state = new;
 
@@ -244,36 +243,6 @@
                 // If the reference count overflowed, abort.
                 if state > isize::max_value() as usize {
                     abort();
-=======
-                // Mark the task as scheduled.
-                match (*raw.header).state.compare_exchange_weak(
-                    state,
-                    new,
-                    Ordering::AcqRel,
-                    Ordering::Acquire,
-                ) {
-                    Ok(_) => {
-                        // If the task is not running, now is the time to schedule.
-                        if state & RUNNING == 0 {
-                            // If the reference count overflowed, abort.
-                            if state > isize::max_value() as usize {
-                                abort();
-                            }
-
-                            // Schedule the task. There is no need to call `Self::schedule(ptr)`
-                            // because the schedule function cannot be destroyed while the waker is
-                            // still alive.
-                            let task = Task {
-                                raw_task: NonNull::new_unchecked(ptr as *mut ()),
-                            };
-
-                            (*raw.schedule)(task);
-                        }
-
-                        break;
-                    }
-                    Err(s) => state = s,
->>>>>>> 55669f86
                 }
 
                 // Schedule the task. There is no need to call `Self::schedule(ptr)`
@@ -281,7 +250,6 @@
                 // still alive.
                 let task = Task {
                     raw_task: NonNull::new_unchecked(ptr as *mut ()),
-                    _marker: PhantomData,
                 };
 
                 (*raw.schedule)(task);
@@ -547,7 +515,6 @@
                 let ptr = raw.header as *const ();
 
                 unsafe {
-<<<<<<< HEAD
                     // Mark the task as not running and not scheduled.
                     (*(raw.header as *mut Header)).state =
                         ((*(raw.header)).state & !RUNNING & !SCHEDULED) | CLOSED;
@@ -556,64 +523,15 @@
 
                     // The thread that closed the task didn't drop the future because it
                     // was running so now it's our responsibility to do so.
-                    RawTask::<F, R, S, T>::drop_future(ptr);
+                    RawTask::<F, R, S>::drop_future(ptr);
 
                     // Notify the awaiter that the future has been dropped.
                     if (*raw.header).state & AWAITER != 0 {
                         (*(raw.header as *mut Header)).notify(None);
-=======
-                    let mut state = (*raw.header).state.load(Ordering::Acquire);
-
-                    loop {
-                        // If the task was closed while running, then unschedule it, drop its
-                        // future, and drop the task reference.
-                        if state & CLOSED != 0 {
-                            // The thread that closed the task didn't drop the future because it
-                            // was running so now it's our responsibility to do so.
-                            RawTask::<F, R, S>::drop_future(ptr);
-
-                            // Mark the task as not running and not scheduled.
-                            (*raw.header)
-                                .state
-                                .fetch_and(!RUNNING & !SCHEDULED, Ordering::AcqRel);
-
-                            // Notify the awaiter that the future has been dropped.
-                            if state & AWAITER != 0 {
-                                (*raw.header).notify(None);
-                            }
-
-                            // Drop the task reference.
-                            RawTask::<F, R, S>::drop_task(ptr);
-                            break;
-                        }
-
-                        // Mark the task as not running, not scheduled, and closed.
-                        match (*raw.header).state.compare_exchange_weak(
-                            state,
-                            (state & !RUNNING & !SCHEDULED) | CLOSED,
-                            Ordering::AcqRel,
-                            Ordering::Acquire,
-                        ) {
-                            Ok(state) => {
-                                // Drop the future because the task is now closed.
-                                RawTask::<F, R, S>::drop_future(ptr);
-
-                                // Notify the awaiter that the future has been dropped.
-                                if state & AWAITER != 0 {
-                                    (*raw.header).notify(None);
-                                }
-
-                                // Drop the task reference.
-                                RawTask::<F, R, S>::drop_task(ptr);
-                                break;
-                            }
-                            Err(s) => state = s,
-                        }
->>>>>>> 55669f86
                     }
 
                     // Drop the task reference.
-                    RawTask::<F, R, S, T>::drop_task(ptr);
+                    RawTask::<F, R, S>::drop_task(ptr);
                 }
             }
         }
